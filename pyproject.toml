--- conflicted
+++ resolved
@@ -1,24 +1,10 @@
 [tool.poetry]
-name = "bib2graph"
+name = "bibliometria-sobre-cadena-semiconductores"
 version = "0.1.0"
-description = "A Python package for bibliometric data processing and network analysis"
-authors = ["Luis Eduardo Higuera Calderon <lhiguerac@unal.edu.co>"]
-maintainers = ["Luis Eduardo Higuera Calderon <lhiguerac@unal.edu.co>"]
-license = "Apache-2.0"
+description = ""
+authors = ["complexluise <lhiguerac@unal.edu.co>"]
 readme = "README.md"
-homepage = "https://github.com/complexluise/bib2graph"
-repository = "https://github.com/complexluise/bib2graph"
-documentation = "https://github.com/complexluise/bib2graph"
-keywords = ["bibliometrics", "network-analysis", "citation-analysis", "data-science", "neo4j"]
-classifiers = [
-    "Development Status :: 4 - Beta",
-    "Intended Audience :: Science/Research",
-    "License :: OSI Approved :: Apache Software License",
-    "Programming Language :: Python :: 3",
-    "Programming Language :: Python :: 3.12",
-    "Topic :: Scientific/Engineering :: Information Analysis",
-]
-packages = [{include = "bib2graph"}]
+package-mode = false
 
 [tool.poetry.dependencies]
 python = "^3.12"
@@ -35,12 +21,6 @@
 seaborn = "^0.13.2"
 notebook = "^7.4.2"
 scipy = "^1.15.3"
-<<<<<<< HEAD
-
-[tool.poetry.scripts]
-bib2graph = "main:main"
-=======
->>>>>>> 54770adf
 
 
 [build-system]
